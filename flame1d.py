--- conflicted
+++ resolved
@@ -824,11 +824,6 @@
 
     current_dt = get_sim_timestep(discr, current_state, current_t, current_dt,
                                   current_cfl, t_final, constant_cfl)
-<<<<<<< HEAD
-
-        return dt
-=======
->>>>>>> 3f0f810f
 
     if rank == 0:
         logging.info("Stepping.")
